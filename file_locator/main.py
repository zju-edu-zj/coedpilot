--- conflicted
+++ resolved
@@ -62,17 +62,9 @@
         return None
     return file_list
 
-<<<<<<< HEAD
-
-def main(lang: str, recalculate_dep_score: bool, test_only: bool, debug_mode: bool) -> None:
-    """
-    main function to process the dataset and train the model.
-    """
-=======
 def main(lang: str, recalculate_dep_score: bool, test_only: bool, debug_mode: bool,
          dataset_root:str='./dataset', model_root:str='./model', result_root:str='./result',
          device:torch.device=torch.device('cuda', index=0)) -> None:
->>>>>>> 6b502bd0
     # Step 1: make dataset
     dataset_dir = os.path.join(dataset_root, lang)
     os.makedirs(dataset_dir, exist_ok=True)
@@ -92,17 +84,6 @@
                 dep_score_list = cal_dep_score(hunk, file_content, dependency_analyzer)
                 sample["dependency_score"] = dep_score_list
             
-<<<<<<< HEAD
-            with jsonlines.open(f"./dataset/{lang}/{mode}.jsonl", mode = "w") as writer:
-                writer.write_all(dataset)
-    
-    # Step 2: load datasets
-    with open(f"./dataset/{lang}/train.jsonl", encoding = "utf-8") as f:
-        train_dataset = [json.loads(line) for line in f.readlines()]
-    with open(f"./dataset/{lang}/dev.jsonl", encoding = "utf-8") as f:
-        val_dataset = [json.loads(line) for line in f.readlines()]
-    with open(f"./dataset/{lang}/test.jsonl", encoding = "utf-8") as f:
-=======
             with jsonlines.open(jsonl_path, mode="w") as writer:
                 writer.write_all(dataset)
     
@@ -112,7 +93,6 @@
     with open(os.path.join(dataset_dir, "dev.jsonl"), encoding="utf-8") as f:
         val_dataset = [json.loads(line) for line in f.readlines()]
     with open(os.path.join(dataset_dir, "test.jsonl"), encoding="utf-8") as f:
->>>>>>> 6b502bd0
         test_dataset = [json.loads(line) for line in f.readlines()]
 
     # Step 3: Train a siamese network to learn embeddings
@@ -126,14 +106,10 @@
         epoch = 1 if debug_mode else 4
         train_embedding_model(embedding_model, train_dataloader, val_dataloader, 1e-5, epoch, lang)
     else:
-<<<<<<< HEAD
-        embedding_model.load_state_dict(torch.load(f"./model/{lang}/embedding_model.bin", map_location = torch.device('cuda')))
-=======
         model_path = os.path.join(model_root, lang, 'embedding_model.bin')
         if not os.path.isfile(model_path):
             raise FileNotFoundError(f'{model_path} not found')
         embedding_model.load_state_dict(torch.load(model_path, map_location=device))
->>>>>>> 6b502bd0
 
     # Step 4: Calculate the semantic similarity between the edit and the file for val & test dataset
     tensor_val_dataset = load_siamese_data(val_dataset, tokenizer, debug_mode)
